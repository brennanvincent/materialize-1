--- conflicted
+++ resolved
@@ -213,20 +213,20 @@
 ORDER BY ol_number
 ----
 Project {
-  outputs: [0, 4, 3, 6, 7, 2, 0],
+  outputs: [0, 1, 2, 6, 7, 5, 0],
   Map {
     scalars: [
-      ((i32todec #4 * 10000000dec) / i64todec #1) / 10dec,
-      ((#3 * 10000000dec) / (i64todec #5 * 100dec)) * 10dec
+      ((i32todec #1 * 10000000dec) / i64todec #3) / 10dec,
+      ((#2 * 10000000dec) / (i64todec #4 * 100dec)) * 10dec
     ],
     Reduce {
       group_key: [10],
       aggregates: [
+        sum(#7),
+        sum(#8),
         count(#7),
-        countall(null),
-        sum(#8),
-        sum(#7),
-        count(#8)
+        count(#8),
+        countall(null)
       ],
       Project {
         outputs: [0, 1, 2, 3, 4, 5, 6, 7, 8, 9, 3],
@@ -303,72 +303,22 @@
       Reduce {
         group_key: [32],
         aggregates: [min(#2)],
-<<<<<<< HEAD
         Project {
           outputs: [
-            0,
-            1,
-            2,
-            3,
-            4,
-            5,
-            6,
-            7,
-            8,
-            9,
-            10,
-            11,
-            12,
-            13,
-            14,
-            15,
-            16,
-            17,
-            18,
-            19,
-            20,
-            21,
-            22,
-            23,
-            24,
-            25,
-            26,
-            27,
-            28,
-            29,
-            30,
-            31,
+            0, 1, 2, 3, 4, 5, 6, 7, 8, 9, 10, 11, 12, 13, 14, 15,
+            16, 17, 18, 19, 20, 21, 22, 23,
+            24, 25, 26, 27, 28, 29, 30, 31,
             0
           ],
           Join {
             variables: [[(0, 21), (1, 0)], [(1, 2), (2, 0)]],
             Filter {
               predicates: [#17 = i32toi64 #18],
-              Join {
-                variables: [],
-                Get { stock },
-                Filter { predicates: [!isnull #3], Get { supplier } }
-              }
+              Join { variables: [], Get { stock }, Get { supplier } }
             },
-            Filter {
-              predicates: [!isnull #0, !isnull #2],
-              Get { nation }
-            },
-            Filter {
-              predicates: [!isnull #0, #1 ~ /^EUROP.*$/],
-              Get { region }
-            }
+            Get { nation },
+            Filter { predicates: [#1 ~ /^EUROP.*$/], Get { region } }
           }
-=======
-        Join {
-          variables: [[(0, 21), (1, 0)], [(1, 2), (2, 0)]],
-          Filter {
-            predicates: [#17 = i32toi64 #18],
-            Join { variables: [], Get { stock }, Get { supplier } }
-          },
-          Get { nation },
-          Filter { predicates: [#1 ~ /^EUROP.*$/], Get { region } }
->>>>>>> 67472c58
         }
       }
     }
@@ -401,60 +351,10 @@
     aggregates: [sum(#41)],
     Project {
       outputs: [
-<<<<<<< HEAD
-        11,
-        12,
-        13,
-        14,
-        15,
-        16,
-        17,
-        18,
-        19,
-        20,
-        21,
-        22,
-        23,
-        24,
-        25,
-        26,
-        27,
-        28,
-        29,
-        30,
-        31,
-        32,
-        0,
-        1,
-        2,
-        3,
-        4,
-        5,
-        6,
-        7,
-        8,
-        9,
-        10,
-        33,
-        34,
-        35,
-        36,
-        37,
-        38,
-        39,
-        40,
-        41,
-        42,
-        33,
-        35,
-        34,
-        7
-=======
         11, 12, 13, 14, 15, 16, 17, 18,
         19, 20, 21, 22, 23, 24, 25, 26,
         27, 28, 29, 30, 31, 32, 0, 1, 2, 3, 4, 5, 6, 7, 8, 9,
-        10, 33, 34, 35, 36, 37, 38, 39, 40, 41, 42
->>>>>>> 67472c58
+        10, 33, 34, 35, 36, 37, 38, 39, 40, 41, 42, 33, 35, 34, 7
       ],
       Join {
         variables: [
@@ -536,7 +436,6 @@
           [(0, 6), (1, 6)],
           [(0, 7), (1, 7)]
         ],
-<<<<<<< HEAD
         Filter {
           predicates: [
             datetotimestamp #4 < 2012-01-02 00:00:00,
@@ -546,51 +445,25 @@
         },
         Distinct {
           group_key: [0, 1, 2, 3, 4, 5, 6, 7],
-          Project {
-            outputs: [0, 1, 2, 3, 4, 5, 6, 7],
-            Filter {
-              predicates: [#14 >= #4],
-              Join {
-                variables: [
-                  [(0, 1), (1, 1)],
-                  [(0, 2), (1, 2)],
-                  [(0, 0), (1, 0)]
-                ],
-                Filter {
-                  predicates: [!isnull #0, !isnull #1, !isnull #2],
-                  Distinct {
-                    group_key: [0, 1, 2, 3, 4, 5, 6, 7],
-                    Get { "order" }
-                  }
-                },
-                Filter {
-                  predicates: [!isnull #0, !isnull #1, !isnull #2],
-                  Get { orderline }
+          Filter {
+            predicates: [#14 >= #4],
+            Join {
+              variables: [
+                [(0, 1), (1, 1)],
+                [(0, 2), (1, 2)],
+                [(0, 0), (1, 0)]
+              ],
+              Filter {
+                predicates: [!isnull #0, !isnull #1, !isnull #2],
+                Distinct {
+                  group_key: [0, 1, 2, 3, 4, 5, 6, 7],
+                  Get { "order" }
                 }
-=======
-        Get { "order" }
-      },
-      Distinct {
-        group_key: [0, 1, 2, 3, 4, 5, 6, 7],
-        Filter {
-          predicates: [#14 >= #4],
-          Join {
-            variables: [
-              [(0, 1), (1, 1)],
-              [(0, 2), (1, 2)],
-              [(0, 0), (1, 0)]
-            ],
-            Filter {
-              predicates: [!isnull #0, !isnull #1, !isnull #2],
-              Distinct {
-                group_key: [0, 1, 2, 3, 4, 5, 6, 7],
-                Get { "order" }
->>>>>>> 67472c58
+              },
+              Filter {
+                predicates: [!isnull #0, !isnull #1, !isnull #2],
+                Get { orderline }
               }
-            },
-            Filter {
-              predicates: [!isnull #0, !isnull #1, !isnull #2],
-              Get { orderline }
             }
           }
         },
@@ -631,79 +504,14 @@
     aggregates: [sum(#38)],
     Project {
       outputs: [
-        0,
-        1,
-        2,
-        3,
-        4,
-        5,
-        6,
-        7,
-        8,
-        9,
-        10,
-        11,
-        12,
-        13,
-        14,
-        15,
-        16,
-        17,
-        18,
-        19,
-        20,
-        21,
-        22,
-        23,
-        24,
-        25,
-        26,
-        27,
-        28,
-        29,
-        30,
-        31,
-        32,
-        33,
-        34,
-        35,
-        36,
-        37,
-        38,
-        39,
-        40,
-        41,
-        42,
-        43,
-        44,
-        45,
-        46,
-        47,
-        48,
-        49,
-        50,
-        51,
-        52,
-        53,
-        54,
-        55,
-        56,
-        57,
-        58,
-        59,
-        60,
-        61,
-        62,
-        63,
-        64,
-        65,
-        66,
-        67,
-        68,
-        69,
-        70,
-        71,
-        66
+        0, 1, 2, 3, 4, 5, 6, 7, 8, 9, 10, 11, 12, 13, 14, 15,
+        16, 17, 18, 19, 20, 21, 22, 23,
+        24, 25, 26, 27, 28, 29, 30, 31,
+        32, 33, 34, 35, 36, 37, 38, 39,
+        40, 41, 42, 43, 44, 45, 46, 47,
+        48, 49, 50, 51, 52, 53, 54, 55,
+        56, 57, 58, 59, 60, 61, 62, 63,
+        64, 65, 66, 67, 68, 69, 70, 71, 66
       ],
       Join {
         variables: [[(0, 61), (1, 0)], [(1, 2), (2, 0)]],
@@ -747,30 +555,13 @@
               predicates: [!isnull #0, !isnull #1],
               Get { stock }
             },
-            Filter { predicates: [!isnull #3], Get { supplier } }
+            Get { supplier }
           }
         },
-        Filter {
-          predicates: [!isnull #0, !isnull #2],
-          Get { nation }
-        },
-        Filter {
-<<<<<<< HEAD
-          predicates: [!isnull #0, #1 = "EUROPE"],
-          Get { region }
-        }
-      }
-    }
-=======
-          predicates: [!isnull #0, !isnull #1],
-          Get { stock }
-        },
-        Get { supplier }
-      }
-    },
-    Get { nation },
-    Filter { predicates: [#1 = "EUROPE"], Get { region } }
->>>>>>> 67472c58
+        Get { nation },
+        Filter { predicates: [#1 = "EUROPE"], Get { region } }
+      }
+    }
   }
 }
 
@@ -890,57 +681,12 @@
   Reduce {
     group_key: [44, 45, 46, 47, 48],
     aggregates: [sum(#38)],
-<<<<<<< HEAD
     Project {
       outputs: [
-        0,
-        1,
-        2,
-        3,
-        4,
-        5,
-        6,
-        7,
-        8,
-        9,
-        10,
-        11,
-        12,
-        13,
-        14,
-        15,
-        16,
-        17,
-        18,
-        19,
-        20,
-        21,
-        22,
-        23,
-        24,
-        25,
-        26,
-        27,
-        28,
-        29,
-        30,
-        31,
-        32,
-        33,
-        34,
-        35,
-        36,
-        37,
-        38,
-        39,
-        40,
-        41,
-        42,
-        43,
-        0,
-        5,
-        8,
-        11,
+        0, 1, 2, 3, 4, 5, 6, 7, 8, 9, 10, 11, 12, 13, 14, 15,
+        16, 17, 18, 19, 20, 21, 22, 23,
+        24, 25, 26, 27, 28, 29, 30, 31,
+        32, 33, 34, 35, 36, 37, 38, 39, 40, 41, 42, 43, 0, 5, 8, 11,
         41
       ],
       Filter {
@@ -951,69 +697,11 @@
             predicates: [#26 <= #36],
             Project {
               outputs: [
-                8,
-                9,
-                10,
-                11,
-                12,
-                13,
-                14,
-                15,
-                16,
-                17,
-                18,
-                19,
-                20,
-                21,
-                22,
-                23,
-                24,
-                25,
-                26,
-                27,
-                28,
-                29,
-                0,
-                1,
-                2,
-                3,
-                4,
-                5,
-                6,
-                7,
-                30,
-                31,
-                32,
-                33,
-                34,
-                35,
-                36,
-                37,
-                38,
-                39
-=======
-    Filter {
-      predicates: [i32toi64 #40 = #21],
-      Join {
-        variables: [],
-        Filter {
-          predicates: [#26 <= #36],
-          Project {
-            outputs: [
-              8, 9, 10, 11, 12, 13, 14, 15,
-              16, 17, 18, 19, 20, 21, 22, 23,
-              24, 25, 26, 27, 28, 29, 0, 1, 2, 3, 4, 5, 6, 7, 30, 31,
-              32, 33, 34, 35, 36, 37, 38, 39
-            ],
-            Join {
-              variables: [
-                [(1, 0), (0, 3)],
-                [(1, 1), (0, 1)],
-                [(1, 2), (0, 2)],
-                [(0, 0), (2, 0)],
-                [(0, 1), (2, 1)],
-                [(0, 2), (2, 2)]
->>>>>>> 67472c58
+                8, 9, 10, 11, 12, 13, 14, 15,
+                16, 17, 18, 19, 20, 21, 22, 23,
+                24, 25, 26, 27, 28, 29, 0, 1,
+                2, 3, 4, 5, 6, 7, 30, 31,
+                32, 33, 34, 35, 36, 37, 38, 39
               ],
               Join {
                 variables: [
@@ -1077,91 +765,17 @@
     aggregates: [sum(#14)],
     Project {
       outputs: [
-        0,
-        1,
-        2,
-        3,
-        4,
-        5,
-        6,
-        7,
-        8,
-        9,
-        10,
-        11,
-        12,
-        13,
-        14,
-        15,
-        16,
-        17,
-        18,
-        19,
-        20,
-        21,
-        22,
-        23,
-        24,
-        25,
-        26,
-        27,
-        28,
-        0
+        0, 1, 2, 3, 4, 5, 6, 7, 8, 9, 10, 11, 12, 13, 14, 15,
+        16, 17, 18, 19, 20, 21, 22, 23, 24, 25, 26, 27, 28, 0
       ],
       Join {
         variables: [[(0, 21), (1, 0)]],
         Filter {
           predicates: [#17 = i32toi64 #18],
-          Join {
-            variables: [],
-            Get { stock },
-            Filter { predicates: [!isnull #3], Get { supplier } }
-          }
+          Join { variables: [], Get { stock }, Get { supplier } }
         },
-<<<<<<< HEAD
-        Filter {
-          predicates: [!isnull #0, #1 = "GERMANY"],
-          Get { nation }
-        }
-      }
-=======
-        Get { nation }
-      }
-    }
-  }
-}
-
-
-# Query 11
-query T multiline
-EXPLAIN PLAN FOR
-SELECT s_i_id, sum(s_order_cnt) AS ordercount
-FROM stock, supplier, nation
-WHERE s_su_suppkey = su_suppkey
-AND su_nationkey = n_nationkey
-AND n_name = 'GERMANY'
-GROUP BY s_i_id
-HAVING sum(s_order_cnt) > (
-    SELECT sum(s_order_cnt) * 0.005
-    FROM stock, supplier, nation
-    WHERE s_su_suppkey = su_suppkey
-    AND su_nationkey = n_nationkey
-    AND n_name = 'GERMANY'
-)
-ORDER BY ordercount DESC
-----
-Let {
-  id-1 = Reduce {
-    group_key: [0],
-    aggregates: [sum(#14), sum(#14)],
-    Join {
-      variables: [[(0, 21), (1, 0)]],
-      Filter {
-        predicates: [#17 = i32toi64 #18],
-        Join { variables: [], Get { stock }, Get { supplier } }
-      },
-      Filter { predicates: [#1 = "GERMANY"], Get { nation } }
->>>>>>> 67472c58
+        Filter { predicates: [#1 = "GERMANY"], Get { nation } }
+      }
     }
   }
 };
@@ -1172,43 +786,8 @@
     aggregates: [sum(#16)],
     Project {
       outputs: [
-<<<<<<< HEAD
-        0,
-        1,
-        2,
-        3,
-        4,
-        5,
-        6,
-        7,
-        8,
-        9,
-        10,
-        11,
-        12,
-        13,
-        14,
-        15,
-        16,
-        17,
-        18,
-        19,
-        20,
-        21,
-        22,
-        23,
-        24,
-        25,
-        26,
-        29,
-        30,
-        31,
-        32
-=======
         0, 1, 2, 3, 4, 5, 6, 7, 8, 9, 10, 11, 12, 13, 14, 15,
-        16, 17, 18, 19, 20, 21, 22, 23,
-        24, 25, 26, 27, 31, 32, 33, 34
->>>>>>> 67472c58
+        16, 17, 18, 19, 20, 21, 22, 23, 24, 25, 26, 29, 30, 31, 32
       ],
       Join {
         variables: [
@@ -1218,78 +797,16 @@
         ],
         Project {
           outputs: [
-<<<<<<< HEAD
-            0,
-            1,
-            2,
-            3,
-            4,
-            5,
-            6,
-            7,
-            8,
-            9,
-            10,
-            11,
-            12,
-            13,
-            14,
-            15,
-            16,
-            17,
-            18,
-            19,
-            22,
-            23,
-            24,
-            25,
-            26,
-            27,
-            28
-=======
             0, 1, 2, 3, 4, 5, 6, 7, 8, 9, 10, 11, 12, 13, 14, 15,
-            16, 17, 18, 19, 20, 24, 25, 26, 27, 28, 29, 30
->>>>>>> 67472c58
+            16, 17, 18, 19, 22, 23, 24, 25, 26, 27, 28
           ],
           Filter {
             predicates: [#19 = i32toi64 #22],
             Project {
               outputs: [
-<<<<<<< HEAD
-                0,
-                1,
-                11,
-                12,
-                13,
-                14,
-                15,
-                16,
-                17,
-                18,
-                19,
-                20,
-                21,
-                22,
-                23,
-                24,
-                25,
-                26,
-                27,
-                28,
-                2,
-                3,
-                4,
-                5,
-                6,
-                7,
-                8,
-                9,
-                10
-=======
-                0, 1, 2, 13, 14, 15, 16, 17,
-                18, 19, 20, 21, 22, 23, 24, 25,
-                26, 27, 28, 29, 30, 3, 4, 5, 6, 7, 8, 9, 10, 11, 12
->>>>>>> 67472c58
+                0, 1, 11, 12, 13, 14, 15, 16,
+                17, 18, 19, 20, 21, 22, 23, 24,
+                25, 26, 27, 28, 2, 3, 4, 5, 6, 7, 8, 9, 10
               ],
               Join {
                 variables: [[(0, 0), (1, 0)], [(0, 1), (1, 1)]],
@@ -1317,16 +834,7 @@
         Join {
           variables: [],
           Union {
-            Negate {
-<<<<<<< HEAD
-              Distinct {
-                group_key: [0, 1],
-                Project { outputs: [0, 1], Get { id-3 } }
-              }
-=======
-              Distinct { group_key: [0, 1, 2], Get { id-3 } }
->>>>>>> 67472c58
-            },
+            Negate { Distinct { group_key: [0, 1], Get { id-3 } } },
             Get { id-2 }
           },
           Constant [[null]]
@@ -1347,16 +855,132 @@
         Join {
           variables: [],
           Union {
-            Negate {
-<<<<<<< HEAD
-              Distinct {
-                group_key: [0, 1],
-                Project { outputs: [0, 1], Get { id-4 } }
+            Negate { Distinct { group_key: [0, 1], Get { id-4 } } },
+            Get { id-2 }
+          },
+          Constant [[null]]
+        }
+      }
+    }
+  }
+}
+
+
+# Query 11
+query T multiline
+EXPLAIN PLAN FOR
+SELECT s_i_id, sum(s_order_cnt) AS ordercount
+FROM stock, supplier, nation
+WHERE s_su_suppkey = su_suppkey
+AND su_nationkey = n_nationkey
+AND n_name = 'GERMANY'
+GROUP BY s_i_id
+HAVING sum(s_order_cnt) > (
+    SELECT sum(s_order_cnt) * 0.005
+    FROM stock, supplier, nation
+    WHERE s_su_suppkey = su_suppkey
+    AND su_nationkey = n_nationkey
+    AND n_name = 'GERMANY'
+)
+ORDER BY ordercount DESC
+----
+Let {
+  id-1 = Reduce {
+    group_key: [29],
+    aggregates: [sum(#14)],
+    Project {
+      outputs: [
+        0, 1, 2, 3, 4, 5, 6, 7, 8, 9, 10, 11, 12, 13, 14, 15,
+        16, 17, 18, 19, 20, 21, 22, 23, 24, 25, 26, 27, 28, 0
+      ],
+      Join {
+        variables: [[(0, 21), (1, 0)]],
+        Filter {
+          predicates: [#17 = i32toi64 #18],
+          Join { variables: [], Get { stock }, Get { supplier } }
+        },
+        Filter { predicates: [#1 = "GERMANY"], Get { nation } }
+      }
+    }
+  }
+};
+Let { id-2 = Distinct { group_key: [0, 1], Get { id-1 } } };
+Let {
+  id-3 = Reduce {
+    group_key: [0, 1],
+    aggregates: [sum(#16)],
+    Project {
+      outputs: [
+        0, 1, 2, 3, 4, 5, 6, 7, 8, 9, 10, 11, 12, 13, 14, 15,
+        16, 17, 18, 19, 20, 21, 22, 23, 24, 25, 26, 29, 30, 31, 32
+      ],
+      Join {
+        variables: [
+          [(0, 0), (1, 0)],
+          [(0, 1), (1, 1)],
+          [(0, 23), (2, 0)]
+        ],
+        Project {
+          outputs: [
+            0, 1, 2, 3, 4, 5, 6, 7, 8, 9, 10, 11, 12, 13, 14, 15,
+            16, 17, 18, 19, 22, 23, 24, 25, 26, 27, 28
+          ],
+          Filter {
+            predicates: [#19 = i32toi64 #22],
+            Project {
+              outputs: [
+                0, 1, 11, 12, 13, 14, 15, 16,
+                17, 18, 19, 20, 21, 22, 23, 24,
+                25, 26, 27, 28, 2, 3, 4, 5, 6, 7, 8, 9, 10
+              ],
+              Join {
+                variables: [[(0, 0), (1, 0)], [(0, 1), (1, 1)]],
+                Get { id-2 },
+                Get { id-2 },
+                Get { supplier },
+                Get { stock }
               }
-=======
-              Distinct { group_key: [0, 1, 2], Get { id-4 } }
->>>>>>> 67472c58
-            },
+            }
+          }
+        },
+        Get { id-2 },
+        Filter { predicates: [#1 = "GERMANY"], Get { nation } }
+      }
+    }
+  }
+};
+Let {
+  id-4 = Project {
+    outputs: [0, 1, 3],
+    Map {
+      scalars: [(i32todec #2 * 1000dec) * 5dec],
+      Union {
+        Get { id-3 },
+        Join {
+          variables: [],
+          Union {
+            Negate { Distinct { group_key: [0, 1], Get { id-3 } } },
+            Get { id-2 }
+          },
+          Constant [[null]]
+        }
+      }
+    }
+  }
+};
+Project {
+  outputs: [0, 1, 1],
+  Filter {
+    predicates: [(i32todec #1 * 1000000dec) > #4],
+    Join {
+      variables: [[(0, 0), (1, 0)], [(0, 1), (1, 1)]],
+      Get { id-1 },
+      Union {
+        Get { id-4 },
+        Join {
+          variables: [],
+          Union {
+            Negate { Distinct { group_key: [0, 1], Get { id-4 } } },
             Get { id-2 }
           },
           Constant [[null]]
@@ -1393,25 +1017,8 @@
     ],
     Project {
       outputs: [
-        0,
-        1,
-        2,
-        3,
-        4,
-        5,
-        6,
-        7,
-        8,
-        9,
-        10,
-        11,
-        12,
-        13,
-        14,
-        15,
-        16,
-        17,
-        6
+        0, 1, 2, 3, 4, 5, 6, 7, 8, 9, 10, 11, 12, 13, 14, 15,
+        16, 17, 6
       ],
       Filter {
         predicates: [#4 <= #14],
@@ -1487,7 +1094,6 @@
 Project {
   outputs: [0, 1, 1, 0],
   Reduce {
-<<<<<<< HEAD
     group_key: [2],
     aggregates: [countall(null)],
     Project {
@@ -1497,37 +1103,9 @@
         aggregates: [count(#22)],
         Project {
           outputs: [
-            0,
-            1,
-            2,
-            3,
-            4,
-            5,
-            6,
-            7,
-            8,
-            9,
-            10,
-            11,
-            12,
-            13,
-            14,
-            15,
-            16,
-            17,
-            18,
-            19,
-            20,
-            21,
-            22,
-            23,
-            24,
-            25,
-            26,
-            27,
-            28,
-            29,
-            0
+            0, 1, 2, 3, 4, 5, 6, 7, 8, 9, 10, 11, 12, 13, 14, 15,
+            16, 17, 18, 19, 20, 21, 22, 23,
+            24, 25, 26, 27, 28, 29, 0
           ],
           Union {
             Get { id-1 },
@@ -1537,56 +1115,11 @@
                 Negate {
                   Distinct {
                     group_key: [
-                      0,
-                      1,
-                      2,
-                      3,
-                      4,
-                      5,
-                      6,
-                      7,
-                      8,
-                      9,
-                      10,
-                      11,
-                      12,
-                      13,
-                      14,
-                      15,
-                      16,
-                      17,
-                      18,
-                      19,
-                      20,
-                      21
+                      0, 1, 2, 3, 4, 5, 6, 7,
+                      8, 9, 10, 11, 12, 13, 14, 15,
+                      16, 17, 18, 19, 20, 21
                     ],
-                    Project {
-                      outputs: [
-                        0,
-                        1,
-                        2,
-                        3,
-                        4,
-                        5,
-                        6,
-                        7,
-                        8,
-                        9,
-                        10,
-                        11,
-                        12,
-                        13,
-                        14,
-                        15,
-                        16,
-                        17,
-                        18,
-                        19,
-                        20,
-                        21
-                      ],
-                      Get { id-1 }
-                    }
+                    Get { id-1 }
                   }
                 },
                 Get { customer }
@@ -1594,22 +1127,6 @@
               Constant [
                 [null, null, null, null, null, null, null, null]
               ]
-=======
-    group_key: [0],
-    aggregates: [count(#22)],
-    Union {
-      Get { id-1 },
-      Join {
-        variables: [],
-        Union {
-          Negate {
-            Distinct {
-              group_key: [
-                0, 1, 2, 3, 4, 5, 6, 7, 8, 9, 10, 11, 12, 13, 14, 15,
-                16, 17, 18, 19, 20, 21
-              ],
-              Get { id-1 }
->>>>>>> 67472c58
             }
           }
         }
@@ -1632,10 +1149,10 @@
   id-1 = Reduce {
     group_key: [],
     aggregates: [
-      sum(#8),
       sum(
         if #14 ~ compilelike "PR%" then #8 else i64todec 0 * 100dec
-      )
+      ),
+      sum(#8)
     ],
     Join {
       variables: [[(0, 4), (1, 0)]],
@@ -1655,7 +1172,7 @@
   outputs: [2],
   Map {
     scalars: [
-      (((10000dec * #1) * 10000000dec) / (100dec + #0)) * 10dec
+      (((10000dec * #0) * 10000000dec) / (100dec + #1)) * 10dec
     ],
     Union {
       Get { id-1 },
@@ -1712,35 +1229,8 @@
       aggregates: [sum(#8)],
       Project {
         outputs: [
-          0,
-          1,
-          2,
-          3,
-          4,
-          5,
-          6,
-          7,
-          8,
-          9,
-          10,
-          11,
-          12,
-          13,
-          14,
-          15,
-          16,
-          17,
-          18,
-          19,
-          20,
-          21,
-          22,
-          23,
-          24,
-          25,
-          26,
-          27,
-          27
+          0, 1, 2, 3, 4, 5, 6, 7, 8, 9, 10, 11, 12, 13, 14, 15,
+          16, 17, 18, 19, 20, 21, 22, 23, 24, 25, 26, 27, 27
         ],
         Join {
           variables: [[(0, 4), (1, 0)], [(0, 5), (1, 1)]],
@@ -1795,51 +1285,10 @@
           aggregates: [sum(#17)],
           Project {
             outputs: [
-<<<<<<< HEAD
-              0,
-              1,
-              2,
-              3,
-              4,
-              5,
-              6,
-              7,
-              8,
-              36,
-              37,
-              38,
-              39,
-              40,
-              41,
-              42,
-              43,
-              44,
-              45,
-              18,
-              19,
-              20,
-              21,
-              22,
-              23,
-              24,
-              25,
-              26,
-              27,
-              28,
-              29,
-              30,
-              31,
-              32,
-              33,
-              34,
-              35,
-              35
-=======
               0, 1, 2, 3, 4, 5, 6, 7, 8, 36, 37, 38, 39, 40, 41, 42,
               43, 44, 45, 18, 19, 20, 21, 22,
               23, 24, 25, 26, 27, 28, 29, 30,
-              31, 32, 33, 34, 35
->>>>>>> 67472c58
+              31, 32, 33, 34, 35, 35
             ],
             Join {
               variables: [
@@ -1927,33 +1376,15 @@
             predicates: [!isnull #0],
             Map {
               scalars: [
-                ((i32todec #2 * 10000000dec) / i64todec #1) / 10dec
+                ((i32todec #1 * 10000000dec) / i64todec #2) / 10dec
               ],
               Reduce {
                 group_key: [15],
-                aggregates: [count(#12), sum(#12)],
+                aggregates: [sum(#12), count(#12)],
                 Project {
                   outputs: [
-<<<<<<< HEAD
-                    10,
-                    11,
-                    12,
-                    13,
-                    14,
-                    0,
-                    1,
-                    2,
-                    3,
-                    4,
-                    5,
-                    6,
-                    7,
-                    8,
-                    9,
-                    10
-=======
-                    10, 11, 12, 13, 14, 0, 1, 2, 3, 4, 5, 6, 7, 8, 9
->>>>>>> 67472c58
+                    10, 11, 12, 13, 14, 0, 1, 2,
+                    3, 4, 5, 6, 7, 8, 9, 10
                   ],
                   Join {
                     variables: [[(1, 0), (0, 4)]],
@@ -2017,53 +1448,10 @@
       aggregates: [sum(#38)],
       Project {
         outputs: [
-          8,
-          9,
-          10,
-          11,
-          12,
-          13,
-          14,
-          15,
-          16,
-          17,
-          18,
-          19,
-          20,
-          21,
-          22,
-          23,
-          24,
-          25,
-          26,
-          27,
-          28,
-          29,
-          0,
-          1,
-          2,
-          3,
-          4,
-          5,
-          6,
-          7,
-          30,
-          31,
-          32,
-          33,
-          34,
-          35,
-          36,
-          37,
-          38,
-          39,
-          0,
-          2,
-          1,
-          8,
-          13,
-          4,
-          6
+          8, 9, 10, 11, 12, 13, 14, 15,
+          16, 17, 18, 19, 20, 21, 22, 23,
+          24, 25, 26, 27, 28, 29, 0, 1, 2, 3, 4, 5, 6, 7, 30, 31,
+          32, 33, 34, 35, 36, 37, 38, 39, 0, 2, 1, 8, 13, 4, 6
         ],
         Join {
           variables: [
@@ -2269,78 +1657,16 @@
                 predicates: [(2 * i32toi64 #13) > i32toi64 #14],
                 Reduce {
                   group_key: [
-<<<<<<< HEAD
-                    0,
-                    1,
-                    2,
-                    3,
-                    4,
-                    5,
-                    6,
-                    7,
-                    8,
-                    9,
-                    10,
-                    39,
-                    40,
-                    41
-=======
-                    0, 1, 2, 3, 4, 5, 6, 7, 8, 9, 10, 11, 12, 13
->>>>>>> 67472c58
+                    0, 1, 2, 3, 4, 5, 6, 7, 8, 9, 10, 39, 40, 41
                   ],
                   aggregates: [sum(#36)],
                   Project {
                     outputs: [
-<<<<<<< HEAD
-                      0,
-                      1,
-                      2,
-                      3,
-                      4,
-                      5,
-                      6,
-                      7,
-                      8,
-                      9,
-                      10,
-                      11,
-                      12,
-                      13,
-                      14,
-                      15,
-                      16,
-                      17,
-                      18,
-                      19,
-                      20,
-                      21,
-                      22,
-                      23,
-                      24,
-                      25,
-                      26,
-                      27,
-                      28,
-                      29,
-                      30,
-                      31,
-                      32,
-                      33,
-                      34,
-                      35,
-                      36,
-                      37,
-                      38,
-                      11,
-                      12,
-                      13
-=======
                       0, 1, 2, 3, 4, 5, 6, 7,
                       8, 9, 10, 11, 12, 13, 14, 15,
                       16, 17, 18, 19, 20, 21, 22, 23,
                       24, 25, 26, 27, 28, 29, 30, 31,
-                      32, 33, 34, 35, 36, 37, 38
->>>>>>> 67472c58
+                      32, 33, 34, 35, 36, 37, 38, 11, 12, 13
                     ],
                     Join {
                       variables: [
@@ -2531,7 +1857,6 @@
     Constant [[true]]
   }
 };
-<<<<<<< HEAD
 Project {
   outputs: [0, 1, 1, 0],
   Reduce {
@@ -2539,114 +1864,11 @@
     aggregates: [countall(null)],
     Project {
       outputs: [
-        0,
-        1,
-        2,
-        3,
-        4,
-        5,
-        6,
-        7,
-        8,
-        9,
-        10,
-        11,
-        12,
-        13,
-        14,
-        15,
-        16,
-        17,
-        18,
-        19,
-        20,
-        21,
-        22,
-        23,
-        24,
-        25,
-        26,
-        27,
-        28,
-        29,
-        30,
-        31,
-        32,
-        33,
-        34,
-        35,
-        36,
-        37,
-        38,
-        39,
-        40,
-        41,
-        42,
-        43,
-        44,
-        45,
-        46,
-        1
-=======
-Reduce {
-  group_key: [1],
-  aggregates: [countall(null)],
-  Project {
-    outputs: [
-      0, 1, 2, 3, 4, 5, 6, 7, 8, 9, 10, 11, 12, 13, 14, 15,
-      16, 17, 18, 19, 20, 21, 22, 23, 24, 25, 26, 27, 28, 29, 30, 31,
-      32, 33, 34, 35, 36, 37, 38, 39, 40, 41, 42, 43, 44, 45, 46
-    ],
-    Join {
-      variables: [
-        [(0, 0), (1, 0)],
-        [(0, 1), (1, 1)],
-        [(0, 2), (1, 2)],
-        [(0, 3), (1, 3)],
-        [(0, 4), (1, 4)],
-        [(0, 5), (1, 5)],
-        [(0, 6), (1, 6)],
-        [(0, 7), (1, 7)],
-        [(0, 8), (1, 8)],
-        [(0, 9), (1, 9)],
-        [(0, 10), (1, 10)],
-        [(0, 11), (1, 11)],
-        [(0, 12), (1, 12)],
-        [(0, 13), (1, 13)],
-        [(0, 14), (1, 14)],
-        [(0, 15), (1, 15)],
-        [(0, 16), (1, 16)],
-        [(0, 17), (1, 17)],
-        [(0, 18), (1, 18)],
-        [(0, 19), (1, 19)],
-        [(0, 20), (1, 20)],
-        [(0, 21), (1, 21)],
-        [(0, 22), (1, 22)],
-        [(0, 23), (1, 23)],
-        [(0, 24), (1, 24)],
-        [(0, 25), (1, 25)],
-        [(0, 26), (1, 26)],
-        [(0, 27), (1, 27)],
-        [(0, 28), (1, 28)],
-        [(0, 29), (1, 29)],
-        [(0, 30), (1, 30)],
-        [(0, 31), (1, 31)],
-        [(0, 32), (1, 32)],
-        [(0, 33), (1, 33)],
-        [(0, 34), (1, 34)],
-        [(0, 35), (1, 35)],
-        [(0, 36), (1, 36)],
-        [(0, 37), (1, 37)],
-        [(0, 38), (1, 38)],
-        [(0, 39), (1, 39)],
-        [(0, 40), (1, 40)],
-        [(0, 41), (1, 41)],
-        [(0, 42), (1, 42)],
-        [(0, 43), (1, 43)],
-        [(0, 44), (1, 44)],
-        [(0, 45), (1, 45)],
-        [(0, 46), (1, 46)]
->>>>>>> 67472c58
+        0, 1, 2, 3, 4, 5, 6, 7, 8, 9, 10, 11, 12, 13, 14, 15,
+        16, 17, 18, 19, 20, 21, 22, 23,
+        24, 25, 26, 27, 28, 29, 30, 31,
+        32, 33, 34, 35, 36, 37, 38, 39,
+        40, 41, 42, 43, 44, 45, 46, 1
       ],
       Join {
         variables: [
@@ -2698,7 +1920,6 @@
           [(0, 45), (1, 45)],
           [(0, 46), (1, 46)]
         ],
-<<<<<<< HEAD
         Filter {
           predicates: [
             #3 = #43,
@@ -2721,130 +1942,17 @@
               Negate {
                 Distinct {
                   group_key: [
-                    0,
-                    1,
-                    2,
-                    3,
-                    4,
-                    5,
-                    6,
-                    7,
-                    8,
-                    9,
-                    10,
-                    11,
-                    12,
-                    13,
-                    14,
-                    15,
-                    16,
-                    17,
-                    18,
-                    19,
-                    20,
-                    21,
-                    22,
-                    23,
-                    24,
-                    25,
-                    26,
-                    27,
-                    28,
-                    29,
-                    30,
-                    31,
-                    32,
-                    33,
-                    34,
-                    35,
-                    36,
-                    37,
-                    38,
-                    39,
-                    40,
-                    41,
-                    42,
-                    43,
-                    44,
-                    45,
-                    46
+                    0, 1, 2, 3, 4, 5, 6, 7,
+                    8, 9, 10, 11, 12, 13, 14, 15,
+                    16, 17, 18, 19, 20, 21, 22, 23,
+                    24, 25, 26, 27, 28, 29, 30, 31,
+                    32, 33, 34, 35, 36, 37, 38, 39,
+                    40, 41, 42, 43, 44, 45, 46
                   ],
-                  Project {
-                    outputs: [
-                      0,
-                      1,
-                      2,
-                      3,
-                      4,
-                      5,
-                      6,
-                      7,
-                      8,
-                      9,
-                      10,
-                      11,
-                      12,
-                      13,
-                      14,
-                      15,
-                      16,
-                      17,
-                      18,
-                      19,
-                      20,
-                      21,
-                      22,
-                      23,
-                      24,
-                      25,
-                      26,
-                      27,
-                      28,
-                      29,
-                      30,
-                      31,
-                      32,
-                      33,
-                      34,
-                      35,
-                      36,
-                      37,
-                      38,
-                      39,
-                      40,
-                      41,
-                      42,
-                      43,
-                      44,
-                      45,
-                      46
-                    ],
-                    Get { id-3 }
-                  }
+                  Get { id-3 }
                 }
               },
               Get { id-2 }
-=======
-        Get { id-1 }
-      },
-      Union {
-        Filter { predicates: [!#47], Get { id-3 } },
-        Join {
-          variables: [],
-          Union {
-            Negate {
-              Distinct {
-                group_key: [
-                  0, 1, 2, 3, 4, 5, 6, 7,
-                  8, 9, 10, 11, 12, 13, 14, 15,
-                  16, 17, 18, 19, 20, 21, 22, 23,
-                  24, 25, 26, 27, 28, 29, 30, 31,
-                  32, 33, 34, 35, 36, 37, 38, 39,
-                  40, 41, 42, 43, 44, 45, 46
-                ],
-                Get { id-3 }
-              }
->>>>>>> 67472c58
             },
             Constant [[false]]
           }
