--- conflicted
+++ resolved
@@ -198,15 +198,8 @@
                     };
 
                     while let Some(message) = next_message {
-<<<<<<< HEAD
                         let partition = message.partition;
                         let offset = message.offset + 1;
-=======
-                        let payload = message.payload();
-                        let partition = message.partition();
-                        let offset = message.offset() + 1;
-                        let key = message.key().map(|k| k.to_vec()).unwrap_or_default();
->>>>>>> e479fc22
                         if !partitions.contains(&partition) {
                             // We have received a message for a partition for which we do not yet
                             // have any metadata. Buffer the message and wait until we get the
